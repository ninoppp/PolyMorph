#ifndef CONST_H
#define CONST_H

#include <cmath>
#include <vector>

#define DEBUG false

// Original Polyhoop parameters
constexpr double h = 0.01; // [L] edge thickness
constexpr double lmin = 0.02; // [L] minimum edge length
constexpr double lmax = 0.2; // [L] maximum edge length
constexpr double Q = 1; // [-] isoparametric ratio
constexpr double alpha_mu = 1; //1; [L^2/T] mean area growth rate // default 1
constexpr double alpha_CV = 0; // [-] coefficient of variation of area growth rate // default 0
constexpr double beta = 0.8; // [-] minimum area fraction for growth
constexpr double Amin = 0; // [L^2] minimum area
constexpr double Amax_mu = M_PI; // [L^2] mean maximum area
<<<<<<< HEAD
constexpr double Amax_CV = 10; // [-] coefficient of variation of maximum area // default 0
constexpr double gam = 1e4; // [L/T^2] line tension per vertex mass
constexpr double ka = 1e5; // [1/(L^2*T^2)] area stiffness per vertex mass // default 1e5
=======
constexpr double Amax_CV = 0; // [-] coefficient of variation of maximum area // default 0
constexpr double gam = 1e4; //1e4; // [L/T^2] line tension per vertex mass
constexpr double ka = 1e5; //1e5; // [1/(L^2*T^2)] area stiffness per vertex mass // default 1e5
>>>>>>> 7c2336d1
constexpr double kl = 1e5; // [L/T^2] edge contractility stiffness per vertex mass
constexpr double kb = 0; // [L^3/T^2] bending stiffness per vertex mass
constexpr double kr = 1e7; // [1/T^2] repulsion stiffness per vertex mass // default 1e7
constexpr double kh = 1e6;//1e6; // [1/T^2] adhesion stiffness per vertex mass // default 1e6
constexpr double sh = 0.01; // [L] adhesion hardening zone size
constexpr double ss = 0.01; // [L] adhesion softening zone size
constexpr double theta = 0; // [-] fusion threshold. Not fully supported in PolyMorph, keep 0 to be safe.
constexpr double mu = 0; // [-] dynamic friction coefficient
constexpr double rho = 0; // [1/L^2] fluid mass density per vertex mass
constexpr double g = 0; // [L/T^2] gravitational acceleration
constexpr double gl = 0; // [L/T^2] edge gravitational acceleration
constexpr double cv = 20; //20; // [1/T] viscous damping rate
constexpr double cd = 0; // [-] drag coefficient
constexpr double cc = 30; //30; // [1/T] collision damping rate
constexpr double dt = 1e-4; // [T] time step // default 1e-4

constexpr std::size_t Nf = 100; // number of output frames
constexpr std::size_t Ns = 1000; // number of time steps between frames // default 1000
constexpr int Nr = 0; // number of rigid polygons (keep as int or things will break)

constexpr double drmax = h + sh + ss; // maximum interaction distance

// Diffusion parameters
constexpr double dx = 0.3; // [L] grid spacing for solver
constexpr double anisotropy = 1.0; // [-] diffusion anisotropy (default 1)
constexpr bool ADVECTION_DILUTION = false; // calculate velocity field for advection-dilution terms
constexpr bool RESIZE_GRID = false; // resize grid if domain changes/grows
constexpr int NUM_SPECIES = 1; // [-] number of diffusable species (size of D, k, p)
constexpr int NUM_KIN = 1; // [-] number of kinetic coefficients (size of k)
const std::vector<double> k0 =   {0}; // [?] reaction coefficients background
const std::vector<double> k_mu = {1}; // [?] reaction coefficients mean
const std::vector<double> k_CV = {0.3}; // [-] reaction coefficients CV
const std::vector<double> D0 =   {32}; // [L^2/T] diffusion coefficient background (recommended to not be zero)
const std::vector<double> D_mu = {32}; // [L^2/T] diffusion coefficient mean
const std::vector<double> D_CV = {0.3}; // [-] coefficient of variation of diffusion
const std::vector<double> p0 =   {0}; // [1/(L^2*T)] production rate background (usually zero)
const std::vector<double> p_mu = {1}; // [1/(L^2*T)] production rate mean
const std::vector<double> p_CV = {0.3}; // [-] coefficient of variation of production rate
const std::vector<double> threshold_mu = {0.0001}; // [1/L^2] concentration threshold mean. If using multiple readouts, use declining order 
const std::vector<double> threshold_CV = {0.0}; // [-] coefficient of variation of threshold
constexpr double cutoff_factor = 2.0; // [-] lognormal dists are cutoff at mu*factor to maintain stability

const std::vector<double> chemotaxis_strength = {0}; // force per concentration gradient
const std::vector<int> chem_affect_flag = {1}; // which cell types to affect with each chem species

constexpr int RNG_SEED = 90178009; // random number generator seed

// define what to write to vtk files for visualization/debugging. disable to save space 
namespace Output { 
    constexpr bool u = true; // concentration
    constexpr bool D = true; // diffusion coefficient
    constexpr bool p = true; // production rate
    constexpr bool k = true; // kinetic coefficients
    constexpr bool parent_idx = true; // polygon idx grid
    constexpr bool threshold = true; // threshold
    constexpr bool flag = true; // boolean polygon flag 
    constexpr bool velocity = true; // velocity field
}; 

#endif<|MERGE_RESOLUTION|>--- conflicted
+++ resolved
@@ -16,15 +16,9 @@
 constexpr double beta = 0.8; // [-] minimum area fraction for growth
 constexpr double Amin = 0; // [L^2] minimum area
 constexpr double Amax_mu = M_PI; // [L^2] mean maximum area
-<<<<<<< HEAD
-constexpr double Amax_CV = 10; // [-] coefficient of variation of maximum area // default 0
-constexpr double gam = 1e4; // [L/T^2] line tension per vertex mass
-constexpr double ka = 1e5; // [1/(L^2*T^2)] area stiffness per vertex mass // default 1e5
-=======
 constexpr double Amax_CV = 0; // [-] coefficient of variation of maximum area // default 0
 constexpr double gam = 1e4; //1e4; // [L/T^2] line tension per vertex mass
 constexpr double ka = 1e5; //1e5; // [1/(L^2*T^2)] area stiffness per vertex mass // default 1e5
->>>>>>> 7c2336d1
 constexpr double kl = 1e5; // [L/T^2] edge contractility stiffness per vertex mass
 constexpr double kb = 0; // [L^3/T^2] bending stiffness per vertex mass
 constexpr double kr = 1e7; // [1/T^2] repulsion stiffness per vertex mass // default 1e7
