#ifndef CONST_H
#define CONST_H

#include <cmath>
#include <vector>

#define DEBUG false

// -- Original Polyhoop parameters --
constexpr double h = 0.01; // [L] edge thickness
constexpr double lmin = 0.02; // [L] minimum edge length
constexpr double lmax = 0.2; // [L] maximum edge length
constexpr double Q = 1; // [-] isoparametric ratio
constexpr double alpha_mu = 1; // [L^2/T] mean area growth rate
constexpr double alpha_CV = 0.03; // [-] coefficient of variation of area growth rate
constexpr double beta = 0.8; // [-] minimum area fraction for growth
constexpr double Amin = 0; // [L^2] minimum area
constexpr double Amax_mu = M_PI; // [L^2] mean maximum area
constexpr double Amax_CV = 0.03; // [-] coefficient of variation of maximum area // default 0
constexpr double gam = 1e4; // [L/T^2] line tension per vertex mass
constexpr double ka = 1e5; // [1/(L^2*T^2)] area stiffness per vertex mass // default 1e5
constexpr double kl = 1e5; // [L/T^2] edge contractility stiffness per vertex mass
constexpr double kb = 0; // [L^3/T^2] bending stiffness per vertex mass
constexpr double kr = 1e7; // [1/T^2] repulsion stiffness per vertex mass // default 1e7
constexpr double kh = 0;//1e6; // [1/T^2] adhesion stiffness per vertex mass // default 1e6
constexpr double sh = 0;//0.01; // [L] adhesion hardening zone size
constexpr double ss = 0;//0.01; // [L] adhesion softening zone size
constexpr double theta = 0; // [-] fusion threshold. Not fully supported in PolyMorph, keep 0 to be safe.
constexpr double mu = 0; // [-] dynamic friction coefficient
constexpr double rho = 0; // [1/L^2] fluid mass density per vertex mass
constexpr double g = 0; // [L/T^2] gravitational acceleration
constexpr double gl = 0; // [L/T^2] edge gravitational acceleration
constexpr double cv = 20; // [1/T] viscous damping rate
constexpr double cd = 0; // [-] drag coefficient
<<<<<<< HEAD
constexpr double cc = 30; //30; // [1/T] collision damping rate
constexpr double dt = 2 * 1e-4; // [T] time step // default 1e-4
=======
constexpr double cc = 30; // [1/T] collision damping rate
constexpr double dt = 1e-4; // [T] time step
>>>>>>> f1a37129

constexpr std::size_t Nf = 150; // number of output frames
constexpr std::size_t Ns = 1000; // number of time steps between frames // default 1000
constexpr int Nr = 0; // number of rigid polygons (keep as int or things will break)

constexpr double drmax = h + sh + ss; // maximum interaction distance

// -- New PolyMorph parameters --
constexpr bool ADVECTION_DILUTION_EN = false; // enable advection-dilution and calculate velocity field
constexpr bool CHEMOTAXIS_EN = false; // enable chemotaxis. slightly performance enhancing if disabled (and not just chemotaxis_strength = 0)
constexpr bool RESIZE_GRID_EN = false; // enable resizing of grid if domain changes/grows (not optimized. can be computationally expensive)
constexpr int NUM_SPECIES = 1; // [-] number of diffusable species (defines size of D,p vectors)
constexpr int NUM_KIN = 1; // [-] number of kinetic coefficients (defines size of k vectors)

const std::vector<double> k0 =   {1}; // [?] reaction coefficients background
const std::vector<double> k_mu = {1}; // [?] reaction coefficients mean
const std::vector<double> k_CV = {0}; // [-] reaction coefficients CV
const std::vector<double> D0 =   {32}; // [L^2/T] diffusivity background (recommended to not be zero)
const std::vector<double> D_mu = {32}; // [L^2/T] diffusivity mean
const std::vector<double> D_CV = {0}; // [-] diffusivity CV
const std::vector<double> p0 =   {0}; // [1/(L^2*T)] production rate background (usually zero)
const std::vector<double> p_mu = {1}; // [1/(L^2*T)] production rate mean
const std::vector<double> p_CV = {0}; // [-] production rate CV
const std::vector<double> threshold_mu = {0.001}; // [1/L^2] concentration threshold mean (can use any number of thresholds, but define your ensemble.set_flag accordingly!)
const std::vector<double> threshold_CV = {0.0}; // [-] threshold CV

constexpr double dx = 0.3; // [L] grid spacing for solver
constexpr double anisotropy = 1.0; // [-] diffusion anisotropy (default 1)
constexpr double dist_cutoff_factor = 2.0; // [-] used to cut off lognormal dists at mu*factor to maintain stability. only used for diffusivity D atm.
constexpr double velocity_cutoff_radius = 3.0 * Amax_mu; // [L] radius for IDW interpolation of velocity field. Coupled to Amax to account for length scale
constexpr double domain_bd_stiffness = kr / 2; // [1/T^2] domain boundary stiffness (too high can cause instabilities)

const std::vector<double> chemotaxis_strength = {0}; // force proportional to concentration gradient
const std::vector<int> chem_affect_flag = {1}; // which cell types (flag) to affect with each species

constexpr int RNG_SEED = 90178009; // random number generator seed

// define what to write to vtk files for visualization/debugging. disable things to save space 
namespace Output { 
    constexpr bool u = true; // concentration
    constexpr bool D = true; // diffusion coefficient
    constexpr bool p = true; // production rate
    constexpr bool k = true; // kinetic coefficients
    constexpr bool parent_idx = true; // polygon idx grid
    constexpr bool threshold = true; // threshold
    constexpr bool flag = true; // boolean polygon flag 
    constexpr bool velocity = true; // velocity field
    constexpr bool grad_u = true; // concentration gradient
}; 

#endif<|MERGE_RESOLUTION|>--- conflicted
+++ resolved
@@ -32,13 +32,8 @@
 constexpr double gl = 0; // [L/T^2] edge gravitational acceleration
 constexpr double cv = 20; // [1/T] viscous damping rate
 constexpr double cd = 0; // [-] drag coefficient
-<<<<<<< HEAD
 constexpr double cc = 30; //30; // [1/T] collision damping rate
 constexpr double dt = 2 * 1e-4; // [T] time step // default 1e-4
-=======
-constexpr double cc = 30; // [1/T] collision damping rate
-constexpr double dt = 1e-4; // [T] time step
->>>>>>> f1a37129
 
 constexpr std::size_t Nf = 150; // number of output frames
 constexpr std::size_t Ns = 1000; // number of time steps between frames // default 1000
