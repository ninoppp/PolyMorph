#ifndef ENSEMBLE_CONTROLLER_H
#define ENSEMBLE_CONTROLLER_H

#include <numeric>

#include "interpolator.h"
#include "ensemble.h"
#include "solver.h"

/*! \file ensembleController.h
 *  \brief Facade-like routines to interact with ensemble during experiments
 */

namespace EnsembleController {

  // currently assumes left to right gradient
  double get_precision_zone_width(Ensemble& ensemble) {
    double xmin = ensemble.x1;
    double xmax = ensemble.x0;
    for (int p = Nr; p < ensemble.polygons.size(); p++) {
      auto& cell = ensemble.polygons[p];
      for (auto& vertex : cell.vertices) {
        if (cell.flag) {
          xmin = std::min(xmin, vertex.r.x); // leftmost flagged point
        } else {
          xmax = std::max(xmax, vertex.r.x); // rightmost unflagged
        }
      }
    }
    std::cout << "xmin=" << xmin << " xmax=" << xmax << std::endl;
    return xmax - xmin;
  }

  double mean_readout_position(Ensemble& ensemble, Solver& solver) {
    std::vector<double> border_x;
    // find first flagged grid point
    for (int j = 0; j < solver.Ny; j++) {
      for (int i = 0; i < solver.Nx; i++) {
        if (solver.parent_idx(i, j) >= Nr && ensemble.polygons[solver.parent_idx(i, j)].flag) {
          border_x.push_back(solver.domain.x0 + i * solver.dx);
          break;
        }
      }
    }
    const double mean_border_x = std::accumulate(border_x.begin(), border_x.end(), 0.0) / border_x.size();
    return mean_border_x;
  }

  // NOT TESTED YET. 
  // readout positions for each flag (corresponding to a different threshold)
  std::vector<double> mean_readout_positions(Ensemble& ensemble, Solver& solver) {
    int num_readouts = threshold_mu.size();
    std::vector<double> mean_border_x(num_readouts);
    for (int flag = 1; flag <= num_readouts; flag++) {
      std::vector<double> border_x;
      // find first flagged grid point
      for (int j = 0; j < solver.Ny; j++) {
        for (int i = 0; i < solver.Nx; i++) {
          if (solver.parent_idx(i, j) >= Nr && ensemble.polygons[solver.parent_idx(i, j)].flag == flag) {
            border_x.push_back(solver.domain.x0 + i * solver.dx);
            break;
          }
        }
      }
      const double mean = std::accumulate(border_x.begin(), border_x.end(), 0.0) / border_x.size();
      mean_border_x[flag - 1] = mean;
    }
    return mean_border_x;
  }

  // assign all flags without need for solver step
  void apply_flag(Ensemble& ensemble) {
    #pragma omp parallel for
    for (int p = Nr; p < ensemble.polygons.size(); p++) {
      auto& cell = ensemble.polygons[p];
      cell.flag = ensemble.set_flag(cell);
    }
  }

  // stops proliferation completely, both growth and cell division
  void stop_growth(Ensemble& ensemble) {
    #pragma omp parallel for
    for (int p = Nr; p < ensemble.polygons.size(); p++) {
      ensemble.polygons[p].alpha = 0;
      ensemble.polygons[p].Amax = MAXFLOAT; 
    }
  }

<<<<<<< HEAD
  // only stops cell divisions (keeps growing) ToDo: fix instability with exploding cells
  void stop_division(Ensemble& ensemble) {
    for (int p = Nr; p < ensemble.polygons.size(); p++) {
      // ToDo: test if this is sufficient or if additional condition has to be added in ensemble code
      ensemble.polygons[p].Amax = MAXFLOAT; 
=======
  void stop_growth_if_flagged(Ensemble& ensemble) {
    #pragma omp parallel for
    for (int p = Nr; p < ensemble.polygons.size(); p++) {
      if (ensemble.polygons[p].flag) {
        ensemble.polygons[p].alpha = 0;
        ensemble.polygons[p].Amax = MAXFLOAT; 
      } else if (!ensemble.polygons[p].flag && ensemble.polygons[p].alpha == 0) {
        ensemble.polygons[p].alpha = ensemble.polygons[p].alpha0;
        ensemble.polygons[p].Amax = sample(ensemble.Amax_dist, ensemble.rng);
      }
>>>>>>> f1a37129
    }
  }

  // generate tissue filling out the given domain
  // domain should center at (0,0) to produce a uniform tissue
  void grow_tissue(Ensemble& ensemble, bool output_frames = false) {
    if (beta != 0.8) {
      std::cout << "Warning: beta=" << beta << ". It's recommended to grow with beta=0.8" << std::endl;
    }
    if (kh != 0) {
      std::cout << "Warning: kh=" << kh << ". It's recommended to grow without adhesion" << std::endl;
    }
    Solver solver(ensemble.domain, dx, Reactions::linearDegradation);
    Interpolator interpolator(ensemble, solver);
    int max = INT32_MAX;
    int f = 1;
    while (f < max) {
      for (int i = 0; i < Ns; i++) {
        ensemble.step();
      }
      interpolator.scatter();
<<<<<<< HEAD
      if (output_frames) {
        ensemble.output(f);
      }
=======
      //ensemble.output(f); // only for debug
      
>>>>>>> f1a37129
      // check if all 4 corners are occupied by a polygon
      if (max == INT32_MAX &&
          solver.parent_idx(1, 1) >= Nr &&
          solver.parent_idx(solver.Nx - 2, solver.Ny - 2) >= Nr &&
          solver.parent_idx(1, solver.Ny - 2) >= Nr &&
          solver.parent_idx(solver.Nx - 2, 1) >= Nr) {
        std::cout << "All corners filled. Relaxing now" << std::endl;
        stop_growth(ensemble);// change to stop cell division
        max = f + f/3; // run again for 1/3 of the time to relax the tissue
      }
      f++;
    }
  }

  // generate tissue with a given number of polygons
  Ensemble grow_tissue_by_num(int num_polygons) {
    double polygon_diameter = 2 * std::sqrt(Amax_mu / M_PI);
    double L = 4 * std::sqrt(num_polygons) * polygon_diameter;
    Domain domain(-L/2, -L/2, L/2, L/2);
    Ensemble ensemble("ensemble/default.off", domain);
    size_t steps = 0;
    while (ensemble.polygons.size() < num_polygons) {
      ensemble.step();
      steps++;
    }
    // relaxing: run again for 1/3 of the time to relax the tissue
    stop_growth(ensemble);
    for (int i = 0; i < steps/3; i++) {
      ensemble.step();
    }
    ensemble.output(0);
    return ensemble;
  }  

  // regenerate all distribution-drawn parameters
  // needed when manipulating dists after ensemble initialization
  void redraw_params_from_dists(Ensemble& ensemble) {
    #pragma omp parallel for
    for (int p = 0; p < ensemble.polygons.size(); p++) {
      auto& cell = ensemble.polygons[p];
      // vectors
      cell.D = sample(ensemble.D_dist, ensemble.rng, true);
      cell.p = sample(ensemble.p_dist, ensemble.rng);
      cell.k = sample(ensemble.k_dist, ensemble.rng);
      cell.threshold = sample(ensemble.threshold_dist, ensemble.rng);
      // scalars
      cell.Amax = ensemble.Amax_dist(ensemble.rng); // TODO: use sample function
      cell.alpha0 = ensemble.alpha_dist(ensemble.rng);
    }
  }

  // avg number of children. 
  // only works when calling "gather" before this
  double get_avg_gridpoints_per_polygon(Ensemble& ensemble) {
    int sum = 0;
    #pragma omp parallel for reduction(+:sum)
    for (int p = Nr; p < ensemble.polygons.size(); p++) {
      sum += ensemble.polygons[p].children.size();
    }
    return sum / (ensemble.polygons.size() - Nr);
  }
};

#endif<|MERGE_RESOLUTION|>--- conflicted
+++ resolved
@@ -86,24 +86,11 @@
     }
   }
 
-<<<<<<< HEAD
   // only stops cell divisions (keeps growing) ToDo: fix instability with exploding cells
   void stop_division(Ensemble& ensemble) {
     for (int p = Nr; p < ensemble.polygons.size(); p++) {
       // ToDo: test if this is sufficient or if additional condition has to be added in ensemble code
       ensemble.polygons[p].Amax = MAXFLOAT; 
-=======
-  void stop_growth_if_flagged(Ensemble& ensemble) {
-    #pragma omp parallel for
-    for (int p = Nr; p < ensemble.polygons.size(); p++) {
-      if (ensemble.polygons[p].flag) {
-        ensemble.polygons[p].alpha = 0;
-        ensemble.polygons[p].Amax = MAXFLOAT; 
-      } else if (!ensemble.polygons[p].flag && ensemble.polygons[p].alpha == 0) {
-        ensemble.polygons[p].alpha = ensemble.polygons[p].alpha0;
-        ensemble.polygons[p].Amax = sample(ensemble.Amax_dist, ensemble.rng);
-      }
->>>>>>> f1a37129
     }
   }
 
@@ -125,14 +112,9 @@
         ensemble.step();
       }
       interpolator.scatter();
-<<<<<<< HEAD
       if (output_frames) {
         ensemble.output(f);
       }
-=======
-      //ensemble.output(f); // only for debug
-      
->>>>>>> f1a37129
       // check if all 4 corners are occupied by a polygon
       if (max == INT32_MAX &&
           solver.parent_idx(1, 1) >= Nr &&
