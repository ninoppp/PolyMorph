#ifndef SOLVER_H
#define SOLVER_H

#include <vector>
#include <functional>
#include <fstream>
#include <cmath>
#include <sstream>
#include <iostream>
#include <cassert>

#include "reaction.h"
#include "grid.h"
#include "geometry.h"

enum class BoundaryCondition {
    Dirichlet,
    Neumann,
    Mixed, // 1 at west boundary, 0 at east boundary, zero-flux at north and south
};

struct Solver { 
    double x0, y0; // offset/position of the grid
    size_t Nx, Ny; // number of grid points
    double dx; // grid spacing
    Reaction R; // reaction term
    Grid<int> parent_idx; // polygon idx
    Grid<std::vector<double>> u; // concentrations
    Grid<std::vector<double>> D; // diffusion coefficients
    Grid<std::vector<double>> p; // production rates
    Grid<std::vector<double>> k; // kinetic coefficients
    Grid<Point> velocity; // velocity field
 
    // initialize the grid with a given initial condition
    Solver(const Grid<std::vector<double>> u0, const double dx, Reaction R) {
        this->u = u0;
        this->dx = dx;
        this->R = R;
        this->Nx = u.sizeX();
        this->Ny = u.sizeY();
        std::cout << "solver dimensions Nx=" << Nx << " Ny=" << Ny << std::endl;
        // ToDo: make x0, y0 optional constructor arguments
        x0 = -0.5 * Nx * dx; // midpoint at 0
        y0 = -0.5 * Ny * dx;
        std::cout << "dx=" << dx << std::endl;
        std::cout << "x0=" << x0 << " y0=" << y0 << std::endl;
        // initialize with background values
        parent_idx = Grid<int>(Nx, Ny, -2);
        D = Grid<std::vector<double>>(Nx, Ny, D0);
        p = Grid<std::vector<double>>(Nx, Ny, p0);
        k = Grid<std::vector<double>>(Nx, Ny, k0); 
    }

    void step(double dt) { 
        Grid<std::vector<double>> unew(Nx, Ny, std::vector<double>(NUM_SPECIES, 0.0));
        // Forward Euler with central differences
        // ToDo: separate inner nodes and boundary to efficiently parallelize and vectorize inner nodes
        // while allowing different boundary conditions
        #pragma omp parallel for collapse(2)
        for (int i = 0; i < Nx; i++) {
            for (int j = 0; j < Ny; j++) {   
<<<<<<< HEAD
                const std::vector<double> r = R(u(i, j), k(i, j));
                assert(r.size() == NUM_SPECIES);
=======
                const std::vector<double> reaction = R(u(i, j), k(i, j));
                assert(reaction.size() == NUM_SPECIES); 
>>>>>>> 3f13d78c
                for (int sp = 0; sp < NUM_SPECIES; sp++) { // don't parallelize inner loop, access to same array 
                    // mirror past-boundary nodes ToDo: move outside of species loop
                    const double n = (j == Ny-1) ? u(i, j-1)[sp] : u(i, j+1)[sp]; // ToDo: option for different BDC
                    const double s = (j == 0)    ? u(i, j+1)[sp] : u(i, j-1)[sp];
                    const double e = (i == Nx-1) ? u(i-1, j)[sp] : u(i+1, j)[sp]; 
                    const double w = (i == 0)    ? u(i+1, j)[sp] : u(i-1, j)[sp]; 
                    // calculate diffusion term
                    const double diffusion = D(i, j)[sp] / (dx*dx) * (e + w + anisotropy * (n + s) - 2 * (1 + anisotropy) * u(i, j)[sp]);
                    // update grid point
                    unew(i, j)[sp] = u(i, j)[sp] + dt * (diffusion + reaction[sp] + p(i, j)[sp]); 
                }
            }
        }
        // temporary dirichlet 1 bdc for 2nd morphogen
        /*for (int j = 0; j < Ny; j++) {
            unew(0, j)[1] = 1.0; 
        }*/
        u = unew;
    }

    void output(const std::size_t frame) {
        char filename [19]; 
        snprintf(filename, 19, "rd_frame%06zu.vts", frame);        
        std::ofstream file(filename);

        file << "<?xml version=\"1.0\"?>" << std::endl;
        file << "<VTKFile type=\"StructuredGrid\" version=\"0.1\">" << std::endl;
        file << "<StructuredGrid WholeExtent=\"0 " << Nx-1 << " 0 " << Ny-1 << " 0 0\">" << std::endl;
        file << "<Piece Extent=\"0 " << Nx-1 << " 0 " << Ny-1 << " 0 0\">" << std::endl;
        // define points
        file << "<Points>" << std::endl;
        file << "<DataArray type=\"Float64\" NumberOfComponents=\"3\" format=\"ascii\">" << std::endl;
        for (int i = 0; i < Nx; i++) {
            for (int j = 0; j < Ny; j++) {
                double x = x0 + i * dx;
                double y = y0 + j * dx;
                file << x << " " << y << " 0" << std::endl;
            }
        }
        file << "</DataArray>" << std::endl;
        file << "</Points>" << std::endl;
        file << "<PointData Scalars=\"scalars\">" << std::endl; // start point data
        
        if (Output::u) file << u.to_vtk("u");
        if (Output::parent_idx) file << parent_idx.to_vtk("parent_idx");
        if (Output::D) file << D.to_vtk("D");
        if (Output::k) file << k.to_vtk("k");
        if (Output::p) file << p.to_vtk("p");
        
        file << "</PointData>" << std::endl;    // end of point data
        file << "</Piece>" << std::endl;
        file << "</StructuredGrid>" << std::endl;
        file << "</VTKFile>" << std::endl;
        file.close();         
    }
};

#endif<|MERGE_RESOLUTION|>--- conflicted
+++ resolved
@@ -59,13 +59,8 @@
         #pragma omp parallel for collapse(2)
         for (int i = 0; i < Nx; i++) {
             for (int j = 0; j < Ny; j++) {   
-<<<<<<< HEAD
-                const std::vector<double> r = R(u(i, j), k(i, j));
-                assert(r.size() == NUM_SPECIES);
-=======
                 const std::vector<double> reaction = R(u(i, j), k(i, j));
                 assert(reaction.size() == NUM_SPECIES); 
->>>>>>> 3f13d78c
                 for (int sp = 0; sp < NUM_SPECIES; sp++) { // don't parallelize inner loop, access to same array 
                     // mirror past-boundary nodes ToDo: move outside of species loop
                     const double n = (j == Ny-1) ? u(i, j-1)[sp] : u(i, j+1)[sp]; // ToDo: option for different BDC
