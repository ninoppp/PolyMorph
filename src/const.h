#ifndef CONST_H
#define CONST_H

#include <cmath>
#include <vector>

// Original Polyhoop parameters
constexpr double h = 0.01; // [L] edge thickness
constexpr double lmin = 0.02; // [L] minimum edge length
constexpr double lmax = 0.2; // [L] maximum edge length
constexpr double Q = 1; // [-] isoparametric ratio
constexpr double alpha_mu = 1; // [L^2/T] mean area growth rate
constexpr double alpha_CV = 0; // [-] coefficient of variation of area growth rate
constexpr double beta = 0.9; // [-] minimum area fraction for growth
constexpr double Amin = 0; // [L^2] minimum area
constexpr double Amax_mu = M_PI; // [L^2] mean maximum area
constexpr double Amax_CV = 0; // [-] coefficient of variation of maximum area
constexpr double gam = 1e3; // [L/T^2] line tension per vertex mass
constexpr double ka = 1e5; // [1/(L^2*T^2)] area stiffness per vertex mass
constexpr double kl = 1e4; // [L/T^2] edge contractility stiffness per vertex mass
constexpr double kb = 0; // [L^3/T^2] bending stiffness per vertex mass
constexpr double kr = 1e7; // [1/T^2] repulsion stiffness per vertex mass
constexpr double kh = 1e6; // [1/T^2] adhesion stiffness per vertex mass
constexpr double sh = 0.01; // [L] adhesion hardening zone size
constexpr double ss = 0.01; // [L] adhesion softening zone size
constexpr double theta = 0; // [-] fusion threshold
constexpr double mu = 0; // [-] dynamic friction coefficient
constexpr double rho = 0; // [1/L^2] fluid mass density per vertex mass
constexpr double g = 0; // [L/T^2] gravitational acceleration
constexpr double gl = 0; // [L/T^2] edge gravitational acceleration
constexpr double cv = 10; // [1/T] viscous damping rate
constexpr double cd = 0; // [-] drag coefficient
constexpr double cc = 30; // [1/T] collision damping rate
constexpr double dt = 1e-4; // [T] time step // default 1e-4

constexpr std::size_t Nf = 100; // number of output frames
constexpr std::size_t Ns = 1000; // number of time steps between frames // default 1000
constexpr std::size_t Nr = 0; // number of rigid polygons

constexpr double drmax = h + sh + ss; // maximum interaction distance

// Diffusion parameters // TODO: make vectors
<<<<<<< HEAD
constexpr double dx = 0.25; // [L] grid spacing for solver
constexpr double anisotropy = 1.0; // [-] diffusion anisotropy (default 1)
=======
constexpr double dx = 0.5; // [L] grid spacing for solver
constexpr double anisotropy = 0.1; // [-] diffusion anisotropy (default 1)
constexpr bool ADVECTION_DILUTION = false; // calculate velocity field for advection-dilution terms
>>>>>>> c48fe5e5
constexpr int NUM_SPECIES = 2; // [-] number of diffusable species (size of D, k, p)
constexpr int NUM_KIN = 3; // [-] number of kinetic coefficients (size of k)
const std::vector<double> k0 = {0, 0, 0}; // [?] reaction coefficients background
const std::vector<double> k_mu = {1.0, 1.0, 10.0}; // [?] reaction coefficients mean
const std::vector<double> k_CV = {0.1, 0.1, 0.1}; // [-] reaction coefficients CV
const std::vector<double> D0 = {16, 16}; // [L^2/T] diffusion coefficient background
const std::vector<double> D_mu = {16, 16}; // [L^2/T] diffusion coefficient mean
const std::vector<double> D_CV = {0.1, 0.1}; // [-] coefficient of variation of diffusion
const std::vector<double> p0 = {0, 0}; // [1/(L^2*T)] production rate background (should be zero)
const std::vector<double> p_mu = {24, 24}; // [1/(L^2*T)] production rate mean. Note: mu must be strictly positive. 
const std::vector<double> p_CV = {0.3, 0.3}; // [-] coefficient of variation of production rate
const std::vector<double> threshold_mu = {0.25, 0.1}; // [1/L^2] concentration threshold mean
const std::vector<double> threshold_CV = {0.1, 0.1}; // [-] coefficient of variation of threshold
constexpr double cutoff_factor = 2.0; // [-] lognormal dists are cutoff at mu*factor to maintain stability

// define what to write to vtk files for visualization/debugging. disable to save space 
namespace Output { 
    constexpr bool u = true; // concentration
    constexpr bool D = true; // diffusion coefficient
    constexpr bool p = true; // production rate
    constexpr bool k = true; // kinetic coefficients
    constexpr bool parent_idx = true; // polygon idx grid
    constexpr bool threshold = true; // threshold
    constexpr bool flag = true; // boolean polygon flag 
    constexpr bool velocity = true; // velocity field
}; 

#endif<|MERGE_RESOLUTION|>--- conflicted
+++ resolved
@@ -40,14 +40,9 @@
 constexpr double drmax = h + sh + ss; // maximum interaction distance
 
 // Diffusion parameters // TODO: make vectors
-<<<<<<< HEAD
-constexpr double dx = 0.25; // [L] grid spacing for solver
-constexpr double anisotropy = 1.0; // [-] diffusion anisotropy (default 1)
-=======
 constexpr double dx = 0.5; // [L] grid spacing for solver
 constexpr double anisotropy = 0.1; // [-] diffusion anisotropy (default 1)
 constexpr bool ADVECTION_DILUTION = false; // calculate velocity field for advection-dilution terms
->>>>>>> c48fe5e5
 constexpr int NUM_SPECIES = 2; // [-] number of diffusable species (size of D, k, p)
 constexpr int NUM_KIN = 3; // [-] number of kinetic coefficients (size of k)
 const std::vector<double> k0 = {0, 0, 0}; // [?] reaction coefficients background
