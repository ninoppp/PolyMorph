--- conflicted
+++ resolved
@@ -22,11 +22,7 @@
 constexpr double kl = 1e5; // [L/T^2] edge contractility stiffness per vertex mass
 constexpr double kb = 0; // [L^3/T^2] bending stiffness per vertex mass
 constexpr double kr = 1e7; // [1/T^2] repulsion stiffness per vertex mass // default 1e7
-<<<<<<< HEAD
-constexpr double kh = 1e4; // [1/T^2] adhesion stiffness per vertex mass // default 1e6
-=======
 constexpr double kh = 0; // [1/T^2] adhesion stiffness per vertex mass // default 1e6
->>>>>>> a96fa4a2
 constexpr double sh = 0; //0.01; // [L] adhesion hardening zone size
 constexpr double ss = 0; //0.01; // [L] adhesion softening zone size
 constexpr double theta = 0; // [-] fusion threshold
